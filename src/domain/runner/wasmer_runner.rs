--- conflicted
+++ resolved
@@ -212,11 +212,8 @@
                 "calldata" => import!(GetCalldataImport),
                 "load" => import!(StorageLoadImport),
                 "store" => import!(StorageStoreImport),
-<<<<<<< HEAD
-                "tload" => import!(TransientLoadImport),
-                "tstore" => import!(TransientStoreImport),
-=======
->>>>>>> aa6cc818
+                // "tload" => import!(TransientLoadImport),
+                // "tstore" => import!(TransientStoreImport),
                 "call" => import!(CallOtherContractImport),
                 "callResult" => import!(GetCallResultImport),
                 "deployFromAddress" => import!(DeployFromAddressImport),
