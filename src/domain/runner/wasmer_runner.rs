--- conflicted
+++ resolved
@@ -212,11 +212,6 @@
                 "calldata" => import!(GetCalldataImport),
                 "load" => import!(StorageLoadImport),
                 "store" => import!(StorageStoreImport),
-<<<<<<< HEAD
-                "tload" => import!(TransientLoadImport),
-                "tstore" => import!(TransientStoreImport),
-=======
->>>>>>> f6e1044c
                 "call" => import!(CallOtherContractImport),
                 "callResult" => import!(GetCallResultImport),
                 "deployFromAddress" => import!(DeployFromAddressImport),
