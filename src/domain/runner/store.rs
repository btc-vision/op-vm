use std::collections::BTreeMap;
use wasmer::RuntimeError;

pub const LOAD_COLD_GAS_COST: u64 = 21_000_000;
pub const LOAD_WARM_GAS_COST: u64 = 1_000_000;

pub const STORE_BASE_GAS_COST: u64 = 1_000_000;
pub const STORE_NEW_GAS_COST: u64 = 200_000_000;
pub const STORE_UPDATE_GAS_COST: u64 = 29_000_000;
pub const STORE_REFUND_GAS_COST: u64 = 48_000_000;

pub const STORAGE_KEY_SIZE: usize = 32;
pub const STORAGE_VALUE_SIZE: usize = 32;
<<<<<<< HEAD

pub type StoragePointer = [u8; STORAGE_POINTER_SIZE];
=======
pub type StorageKey = [u8; STORAGE_KEY_SIZE];
>>>>>>> a1474cbf
pub type StorageValue = [u8; STORAGE_VALUE_SIZE];

pub const STORAGE_VALUE_ZERO: [u8; STORAGE_VALUE_SIZE] = [0; STORAGE_VALUE_SIZE];

pub struct CacheResponse {
    pub value: StorageValue,
    pub gas_cost: u64,
    pub gas_refund: i64,
}

#[derive(Debug, Clone)]
pub struct CacheValue {
    original: StorageValue,
    current: StorageValue,
}

impl CacheValue {
    // New value filled from existing store
    pub fn new(value: StorageValue) -> Self {
        Self {
            original: value,
            current: value,
        }
    }
}

impl CacheResponse {
    pub fn new(value: [u8; STORAGE_VALUE_SIZE], gas_cost: u64, gas_refund: i64) -> Self {
        Self {
            value,
            gas_cost,
            gas_refund,
        }
    }
}

#[derive(Debug, Clone)]
pub struct Cache {
<<<<<<< HEAD
    values: BTreeMap<[u8; STORAGE_POINTER_SIZE], CacheValue>,
    reads: usize,
    writes: usize,
=======
    values: HashMap<[u8; STORAGE_KEY_SIZE], CacheValue>,
>>>>>>> a1474cbf
}

impl Cache {
    pub fn new() -> Self {
        Self {
<<<<<<< HEAD
            values: BTreeMap::new(),
            reads: 0,
            writes: 0,
=======
            values: HashMap::new(),
>>>>>>> a1474cbf
        }
    }

    pub fn get<GetFun>(
        &mut self,
        key: &[u8; STORAGE_KEY_SIZE],
        get_fn: GetFun,
    ) -> Result<CacheResponse, RuntimeError>
    where
        GetFun: Fn(StorageKey) -> Result<(StorageValue, bool), RuntimeError>,
    {
        // If object exists in the cache
        if let Some(value) = self.values.get(key) {
            Ok(CacheResponse::new(value.current, LOAD_WARM_GAS_COST, 0))
        }
        // First access of key
        else {
            let original_value = get_fn(*key)?;
            self.values.insert(*key, CacheValue::new(original_value.0));

            let is_cold = original_value.1;
            if is_cold {
                Ok(CacheResponse::new(original_value.0, LOAD_COLD_GAS_COST, 0))
            } else {
                Ok(CacheResponse::new(original_value.0, LOAD_WARM_GAS_COST, 0))
            }
        }
    }

    pub fn set<GetFun, SetFun>(
        &mut self,
        key: [u8; STORAGE_KEY_SIZE],
        value: [u8; STORAGE_VALUE_SIZE],
        get_value: GetFun,
        set_value: SetFun,
    ) -> Result<CacheResponse, RuntimeError>
    where
        GetFun: Fn(StorageKey) -> Result<(StorageValue, bool), RuntimeError>,
        SetFun: Fn(StorageKey, StorageValue) -> Result<(), RuntimeError>,
    {
        let mut gas_cost = 0;
        let mut gas_refund: i64 = 0;

        let mut cache_value = if let Some(value) = self.values.get(&key) {
            // Warm access
            value.clone()
        } else {
            // Cold access
            let data = get_value(key)?;

            if data.1 {
                gas_cost += LOAD_COLD_GAS_COST;
            } else {
                gas_cost += LOAD_WARM_GAS_COST;
            }

            CacheValue::new(data.0)
        };

        if value == cache_value.current {
            // No changes
            gas_cost += STORE_BASE_GAS_COST;
        } else {
            // Clean slot (not yet updated in current execution context)
            if cache_value.original == cache_value.current {
                // (slot started zero, currently still zero, now being changed to nonzero)
                if cache_value.original == STORAGE_VALUE_ZERO {
                    gas_cost += STORE_NEW_GAS_COST;
                }
                // (slot started nonzero, currently still same nonzero value, now being changed):
                else {
                    gas_cost += STORE_UPDATE_GAS_COST;
                }
            } else {
                gas_cost += STORE_BASE_GAS_COST
            };

            if cache_value.current == cache_value.original {
                if cache_value.original != STORAGE_VALUE_ZERO && value == STORAGE_VALUE_ZERO {
                    gas_refund = STORE_REFUND_GAS_COST as i64;
                }
            } else {
                if cache_value.original != STORAGE_VALUE_ZERO {
                    if cache_value.current == STORAGE_VALUE_ZERO {
                        if value != cache_value.original {
                            gas_refund -= STORE_REFUND_GAS_COST as i64;
                        } else {
                            gas_refund -= (LOAD_COLD_GAS_COST as i64) - (LOAD_WARM_GAS_COST as i64);
                        }
                    } else if value == STORAGE_VALUE_ZERO {
                        gas_refund = STORE_REFUND_GAS_COST as i64;
                    }
                } else if cache_value.original == value {
                    if cache_value.original == STORAGE_VALUE_ZERO {
                        gas_refund = (STORE_NEW_GAS_COST as i64) - (STORE_BASE_GAS_COST as i64);
                    } else {
                        gas_refund = (STORE_REFUND_GAS_COST as i64) - (LOAD_COLD_GAS_COST as i64)
                            + (LOAD_WARM_GAS_COST as i64);
                    }
                }
            }

            // Set value to store
            cache_value.current = value;
            set_value(key, value)?;
            self.values.insert(key, cache_value);
        }

        Ok(CacheResponse::new(value, gas_cost, gas_refund))
    }
}

pub struct TransientStorage(BTreeMap<StoragePointer, StorageValue>);

impl TransientStorage {
    pub fn new() -> Self {
        Self(BTreeMap::new())
    }

    pub fn get(&self, key: &StoragePointer) -> StorageValue {
        self.0
            .get(key)
            .cloned()
            .unwrap_or_else(|| STORAGE_VALUE_ZERO)
    }

    pub fn set(&mut self, key: StoragePointer, value: StorageValue) {
        self.0.insert(key, value);
    }
}

#[cfg(test)]
mod tests {
<<<<<<< HEAD
    use super::{Cache, CacheValue, StoragePointer, StorageValue};
    use std::{
        collections::BTreeMap,
        sync::{Arc, Mutex},
    };
=======
    use super::{Cache, StorageKey, StorageValue};
    use crate::domain::runner::STORAGE_VALUE_ZERO;
    use std::cell::RefCell;
    use wasmer::RuntimeError;
>>>>>>> a1474cbf

    const A_STORAGE_KEY: StorageKey = [
        0, 1, 2, 3, 4, 5, 6, 7, 8, 9, 10, 11, 12, 13, 14, 15, 16, 17, 18, 19, 20, 21, 22, 23, 24,
        25, 26, 27, 28, 29, 30, 31,
    ];

<<<<<<< HEAD
    fn create_store(
        pointer: Option<StoragePointer>,
        original_value: Option<StorageValue>,
        current_value: Option<StorageValue>,
    ) -> (Cache, Arc<Mutex<BTreeMap<StoragePointer, StorageValue>>>) {
        let pointer = pointer.unwrap_or([1; super::STORAGE_POINTER_SIZE]);
        let store: Arc<Mutex<BTreeMap<StoragePointer, StorageValue>>> = if original_value.is_some()
        {
            Arc::new(Mutex::new(BTreeMap::from_iter([(
                pointer,
                original_value.unwrap(),
            )])))
        } else {
            Arc::new(Mutex::new(BTreeMap::new()))
        };

        let cache = if current_value.is_some() {
            Cache {
                reads: 0,
                writes: 0,
                values: BTreeMap::from_iter([(
                    pointer,
                    CacheValue {
                        original: original_value.unwrap_or(super::STORAGE_VALUE_ZERO),
                        current: current_value.unwrap(),
                    },
                )]),
            }
        } else {
            Cache::new()
        };
=======
    macro_rules! create_getter_setter_mocks {
        ($getter_value:expr) => {{
            let get_fn = |_: StorageKey| Ok(($getter_value, true));
            let set_fn = |_: StorageKey, _: StorageValue| Ok::<(), RuntimeError>(());
            (get_fn, set_fn)
        }};
    }

    #[test]
    pub fn load_cold_value() {
        const STORE_VALUE: StorageValue = [10; 32];
        let mut cache = Cache::new();
        let (get_fn, _) = create_getter_setter_mocks!(STORE_VALUE);
>>>>>>> a1474cbf

        let result = cache.get(&A_STORAGE_KEY, get_fn).unwrap();

        assert_eq!(result.gas_cost, 21_000_000);
        assert_eq!(result.value, STORE_VALUE);
    }

    #[test]
    pub fn load_warm_value() {
        const STORE_VALUE: StorageValue = [10; 32];
        let mut cache = Cache::new();
        let (get_fn, _) = create_getter_setter_mocks!(STORE_VALUE);

        cache.get(&A_STORAGE_KEY, get_fn).unwrap();
        let result = cache.get(&A_STORAGE_KEY, get_fn).unwrap();

        assert_eq!(result.gas_cost, 1_000_000);
        assert_eq!(result.value, STORE_VALUE);
    }

    #[test]
    pub fn given_a_cold_slot_with_empty_original_value_store_new_value() {
        let mut cache = Cache::new();
        let value_in_store: RefCell<StorageValue> = RefCell::from(STORAGE_VALUE_ZERO);
        let get_fn = |_: StorageKey| Ok((STORAGE_VALUE_ZERO, true));
        let set_fn = |_: StorageKey, value: StorageValue| {
            *value_in_store.borrow_mut() = value;
            Ok(())
        };

        let result = cache.set(A_STORAGE_KEY, [1; 32], get_fn, set_fn).unwrap();

        assert_eq!(*value_in_store.borrow(), [1; 32]);
        assert_eq!(result.gas_cost, 221_000_000);
        assert_eq!(result.gas_refund, 0);
    }

    #[test]
    pub fn given_a_warm_slot_with_empty_original_value_and_a_current_value_store_same_value() {
        let mut cache = Cache::new();
        let (get_fn, set_fn) = create_getter_setter_mocks!(STORAGE_VALUE_ZERO);

        cache.set(A_STORAGE_KEY, [1; 32], get_fn, set_fn).unwrap();
        let result = cache.set(A_STORAGE_KEY, [1; 32], get_fn, set_fn).unwrap();

        assert_eq!(result.gas_cost, 1_000_000);
        assert_eq!(result.gas_refund, 0);
    }

    #[test]
    pub fn given_a_cold_slot_with_non_empty_original_value_store_new_value() {
        const STORE_VALUE: [u8; 32] = [3; 32];
        let mut cache = Cache::new();
        let (get_fn, set_fn) = create_getter_setter_mocks!(STORE_VALUE);

        let result = cache.set(A_STORAGE_KEY, [2; 32], get_fn, set_fn).unwrap();

        assert_eq!(result.gas_cost, 50_000_000);
        assert_eq!(result.gas_refund, 0);
    }

    #[test]
    pub fn given_a_warm_slot_with_empty_original_value_and_a_current_value_store_new_value() {
        let mut cache = Cache::new();
        let (get_fn, set_fn) = create_getter_setter_mocks!(STORAGE_VALUE_ZERO);

        // warm changed - after change
        cache.set(A_STORAGE_KEY, [2; 32], get_fn, set_fn).unwrap();
        let result = cache.set(A_STORAGE_KEY, [3; 32], get_fn, set_fn).unwrap();

        assert_eq!(result.gas_cost, 1_000_000);
        assert_eq!(result.gas_refund, 0);
    }

    #[test]
    pub fn given_a_warm_slot_with_an_original_value_store_new_value() {
        const STORE_VALUE: [u8; 32] = [3; 32];
        let mut cache = Cache::new();
        let (get_fn, set_fn) = create_getter_setter_mocks!(STORE_VALUE);

        cache.get(&A_STORAGE_KEY, get_fn).unwrap();
        let result = cache.set(A_STORAGE_KEY, [4; 32], get_fn, set_fn).unwrap();

        assert_eq!(result.gas_cost, 29_000_000);
        assert_eq!(result.gas_refund, 0);
    }

    #[test]
    pub fn given_a_cold_slot_with_an_original_value_store_empty_value() {
        const STORE_VALUE: [u8; 32] = [4; 32];
        let mut cache = Cache::new();
        let (get_fn, set_fn) = create_getter_setter_mocks!(STORE_VALUE);

        let result = cache
            .set(A_STORAGE_KEY, STORAGE_VALUE_ZERO, get_fn, set_fn)
            .unwrap();

        assert_eq!(result.gas_cost, 50_000_000);
        assert_eq!(result.gas_refund, 48_000_000);
    }

    #[test]
    pub fn given_a_warm_slot_with_an_original_value_store_empty_value() {
        const STORE_VALUE: [u8; 32] = [1; 32];
        let mut cache = Cache::new();
        let (get_fn, set_fn) = create_getter_setter_mocks!(STORE_VALUE);

        cache.get(&A_STORAGE_KEY, get_fn).unwrap();
        let result = cache
            .set(A_STORAGE_KEY, STORAGE_VALUE_ZERO, get_fn, set_fn)
            .unwrap();

        assert_eq!(result.gas_cost, 29_000_000);
        assert_eq!(result.gas_refund, 48_000_000);
    }

    #[test]
    pub fn given_a_warm_slot_with_empty_original_value_and_a_current_value_store_empty_value() {
        let mut cache = Cache::new();
        let (get_fn, set_fn) = create_getter_setter_mocks!(STORAGE_VALUE_ZERO);

        cache.set(A_STORAGE_KEY, [1; 32], get_fn, set_fn).unwrap();
        let result = cache
            .set(A_STORAGE_KEY, STORAGE_VALUE_ZERO, get_fn, set_fn)
            .unwrap();

        assert_eq!(result.gas_cost, 1_000_000);
        assert_eq!(result.gas_refund, 199_000_000);
    }

    #[test]
    pub fn given_a_warm_slot_with_an_original_value_and_empty_current_value_store_original_value() {
        const STORE_VALUE: [u8; 32] = [1; 32];
        let mut cache = Cache::new();
        let (get_fn, set_fn) = create_getter_setter_mocks!(STORE_VALUE);

        cache
            .set(A_STORAGE_KEY, STORAGE_VALUE_ZERO, get_fn, set_fn)
            .unwrap();
        let result = cache.set(A_STORAGE_KEY, [1; 32], get_fn, set_fn).unwrap();

        assert_eq!(result.gas_cost, 1_000_000);
        assert_eq!(result.gas_refund, -20_000_000);
    }

    #[test]
    pub fn given_a_warm_slot_with_an_original_value_and_empty_current_value_store_new_value() {
        const STORE_VALUE: [u8; 32] = [1; 32];
        let mut cache = Cache::new();
        let (get_fn, set_fn) = create_getter_setter_mocks!(STORE_VALUE);

        cache
            .set(A_STORAGE_KEY, STORAGE_VALUE_ZERO, get_fn, set_fn)
            .unwrap();
        let result = cache.set(A_STORAGE_KEY, [2; 32], get_fn, set_fn).unwrap();

        assert_eq!(result.gas_cost, 1_000_000);
        assert_eq!(result.gas_refund, -48_000_000);
    }
}<|MERGE_RESOLUTION|>--- conflicted
+++ resolved
@@ -11,12 +11,8 @@
 
 pub const STORAGE_KEY_SIZE: usize = 32;
 pub const STORAGE_VALUE_SIZE: usize = 32;
-<<<<<<< HEAD
-
-pub type StoragePointer = [u8; STORAGE_POINTER_SIZE];
-=======
+
 pub type StorageKey = [u8; STORAGE_KEY_SIZE];
->>>>>>> a1474cbf
 pub type StorageValue = [u8; STORAGE_VALUE_SIZE];
 
 pub const STORAGE_VALUE_ZERO: [u8; STORAGE_VALUE_SIZE] = [0; STORAGE_VALUE_SIZE];
@@ -55,25 +51,13 @@
 
 #[derive(Debug, Clone)]
 pub struct Cache {
-<<<<<<< HEAD
-    values: BTreeMap<[u8; STORAGE_POINTER_SIZE], CacheValue>,
-    reads: usize,
-    writes: usize,
-=======
-    values: HashMap<[u8; STORAGE_KEY_SIZE], CacheValue>,
->>>>>>> a1474cbf
+    values: BTreeMap<[u8; STORAGE_KEY_SIZE], CacheValue>,
 }
 
 impl Cache {
     pub fn new() -> Self {
         Self {
-<<<<<<< HEAD
             values: BTreeMap::new(),
-            reads: 0,
-            writes: 0,
-=======
-            values: HashMap::new(),
->>>>>>> a1474cbf
         }
     }
 
@@ -186,78 +170,37 @@
     }
 }
 
-pub struct TransientStorage(BTreeMap<StoragePointer, StorageValue>);
+pub struct TransientStorage(BTreeMap<StorageKey, StorageValue>);
 
 impl TransientStorage {
     pub fn new() -> Self {
         Self(BTreeMap::new())
     }
 
-    pub fn get(&self, key: &StoragePointer) -> StorageValue {
+    pub fn get(&self, key: &StorageKey) -> StorageValue {
         self.0
             .get(key)
             .cloned()
             .unwrap_or_else(|| STORAGE_VALUE_ZERO)
     }
 
-    pub fn set(&mut self, key: StoragePointer, value: StorageValue) {
+    pub fn set(&mut self, key: StorageKey, value: StorageValue) {
         self.0.insert(key, value);
     }
 }
 
 #[cfg(test)]
 mod tests {
-<<<<<<< HEAD
-    use super::{Cache, CacheValue, StoragePointer, StorageValue};
-    use std::{
-        collections::BTreeMap,
-        sync::{Arc, Mutex},
-    };
-=======
     use super::{Cache, StorageKey, StorageValue};
     use crate::domain::runner::STORAGE_VALUE_ZERO;
     use std::cell::RefCell;
     use wasmer::RuntimeError;
->>>>>>> a1474cbf
 
     const A_STORAGE_KEY: StorageKey = [
         0, 1, 2, 3, 4, 5, 6, 7, 8, 9, 10, 11, 12, 13, 14, 15, 16, 17, 18, 19, 20, 21, 22, 23, 24,
         25, 26, 27, 28, 29, 30, 31,
     ];
 
-<<<<<<< HEAD
-    fn create_store(
-        pointer: Option<StoragePointer>,
-        original_value: Option<StorageValue>,
-        current_value: Option<StorageValue>,
-    ) -> (Cache, Arc<Mutex<BTreeMap<StoragePointer, StorageValue>>>) {
-        let pointer = pointer.unwrap_or([1; super::STORAGE_POINTER_SIZE]);
-        let store: Arc<Mutex<BTreeMap<StoragePointer, StorageValue>>> = if original_value.is_some()
-        {
-            Arc::new(Mutex::new(BTreeMap::from_iter([(
-                pointer,
-                original_value.unwrap(),
-            )])))
-        } else {
-            Arc::new(Mutex::new(BTreeMap::new()))
-        };
-
-        let cache = if current_value.is_some() {
-            Cache {
-                reads: 0,
-                writes: 0,
-                values: BTreeMap::from_iter([(
-                    pointer,
-                    CacheValue {
-                        original: original_value.unwrap_or(super::STORAGE_VALUE_ZERO),
-                        current: current_value.unwrap(),
-                    },
-                )]),
-            }
-        } else {
-            Cache::new()
-        };
-=======
     macro_rules! create_getter_setter_mocks {
         ($getter_value:expr) => {{
             let get_fn = |_: StorageKey| Ok(($getter_value, true));
@@ -271,7 +214,6 @@
         const STORE_VALUE: StorageValue = [10; 32];
         let mut cache = Cache::new();
         let (get_fn, _) = create_getter_setter_mocks!(STORE_VALUE);
->>>>>>> a1474cbf
 
         let result = cache.get(&A_STORAGE_KEY, get_fn).unwrap();
 
