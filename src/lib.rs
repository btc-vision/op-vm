use std::panic;

<<<<<<< HEAD
use domain::runner::{NEW_STORAGE_SLOT_GAS_COST, UPDATED_STORAGE_SLOT_GAS_COST};
use interfaces::ContractManager;
use neon::{prelude::*, types::JsBigInt};
=======
#[cfg(all(
    feature = "contract-threading",
    not(any(feature = "vdf", feature = "vdf-zk-snark"))
))]
compile_error!("feature \"contract-threading\" requires either \"vdf\" or \"vdf-zk-snark\"");
>>>>>>> f6e1044c

mod application;
mod domain;
mod interfaces;

<<<<<<< HEAD
pub const PROTOTYPE: &str = "prototype";
pub const INNER: &str = "inner";

/// Plain Rust struct to hold the request data

#[neon::main]
fn main(mut cx: ModuleContext) -> NeonResult<()> {
    //cx.export_function("callJsFromRust", call_js_from_rust)?;
=======
#[napi]
pub fn init() {
    #[cfg(feature = "debug-metering")]
    env_logger::Builder::from_env(env_logger::Env::default().default_filter_or("info")).init();

    #[cfg(feature = "debug-metering")]
    log::set_max_level(log::LevelFilter::Trace);
>>>>>>> f6e1044c

    panic::set_hook(Box::new(|e| {
        println!("Panic occurred: {:?}", e);
    }));

    // Create JS functions
    let new_storag_slot_gas_cost = JsBigInt::from_u64(&mut cx, NEW_STORAGE_SLOT_GAS_COST);
    let updated_storage_slot_gas_cost = JsBigInt::from_u64(&mut cx, UPDATED_STORAGE_SLOT_GAS_COST);

    let contract_manager = JsFunction::new(&mut cx, ContractManager::js_constructor)?;
    let contract_manager_reserve_id = JsFunction::new(&mut cx, ContractManager::js_reserve_id)?;
    let contract_manager_instantiate = JsFunction::new(&mut cx, ContractManager::js_instantiate)?;
    let contract_manager_destroy_contract =
        JsFunction::new(&mut cx, ContractManager::js_destroy_contract)?;
    let contract_manager_destroy = JsFunction::new(&mut cx, ContractManager::js_destroy)?;
    let contract_manager_destroy_cache =
        JsFunction::new(&mut cx, ContractManager::js_destroy_cache)?;
    let contract_manager_destroy_all = JsFunction::new(&mut cx, ContractManager::js_destroy_all)?;
    let contract_manager_use_gas = JsFunction::new(&mut cx, ContractManager::js_use_gas)?;
    let contract_manager_get_exit_data =
        JsFunction::new(&mut cx, ContractManager::js_get_exit_data)?;
    let contract_manager_get_used_gas = JsFunction::new(&mut cx, ContractManager::js_get_used_gas)?;
    let contract_manager_write_memory = JsFunction::new(&mut cx, ContractManager::js_write_memory)?;
    let contract_manager_read_memory = JsFunction::new(&mut cx, ContractManager::js_read_memory)?;
    let contract_manager_set_environment_variable =
        JsFunction::new(&mut cx, ContractManager::js_set_environment_variables)?;
    let contract_manager_on_deploy = JsFunction::new(&mut cx, ContractManager::js_on_deploy)?;
    let contract_manager_execute = JsFunction::new(&mut cx, ContractManager::js_execute)?;
    let contract_manager_length = JsFunction::new(&mut cx, ContractManager::js_length)?;
    let contract_manager_clear = JsFunction::new(&mut cx, ContractManager::js_clear)?;

    // Register functions to prototype
    let contract_manager_prototype: Handle<JsObject> =
        contract_manager.prop(&mut cx, PROTOTYPE).get()?;
    contract_manager_prototype
        .prop(&mut cx, "reserveId")
        .set(contract_manager_reserve_id)?;
    contract_manager_prototype
        .prop(&mut cx, "instantiate")
        .set(contract_manager_instantiate)?;
    contract_manager_prototype
        .prop(&mut cx, "destroyContract")
        .set(contract_manager_destroy_contract)?;
    contract_manager_prototype
        .prop(&mut cx, "destroy")
        .set(contract_manager_destroy)?;
    contract_manager_prototype
        .prop(&mut cx, "destroyCache")
        .set(contract_manager_destroy_cache)?;
    contract_manager_prototype
        .prop(&mut cx, "destroyAll")
        .set(contract_manager_destroy_all)?;
    contract_manager_prototype
        .prop(&mut cx, "useGas")
        .set(contract_manager_use_gas)?;
    contract_manager_prototype
        .prop(&mut cx, "getExitData")
        .set(contract_manager_get_exit_data)?;
    contract_manager_prototype
        .prop(&mut cx, "getUsedGas")
        .set(contract_manager_get_used_gas)?;
    contract_manager_prototype
        .prop(&mut cx, "writeMemory")
        .set(contract_manager_write_memory)?;
    contract_manager_prototype
        .prop(&mut cx, "readMemory")
        .set(contract_manager_read_memory)?;
    contract_manager_prototype
        .prop(&mut cx, "setEnvironmentVariables")
        .set(contract_manager_set_environment_variable)?;
    contract_manager_prototype
        .prop(&mut cx, "onDeploy")
        .set(contract_manager_on_deploy)?;
    contract_manager_prototype
        .prop(&mut cx, "execute")
        .set(contract_manager_execute)?;
    contract_manager_prototype
        .prop(&mut cx, "length")
        .set(contract_manager_length)?;
    contract_manager_prototype
        .prop(&mut cx, "clear")
        .set(contract_manager_clear)?;

    cx.export_value("ContractManager", contract_manager)?;

    cx.export_value("NEW_STORAGE_SLOT_GAS_COST", new_storag_slot_gas_cost)?;
    cx.export_value(
        "UPDATED_STORAGE_SLOT_GAS_COST",
        updated_storage_slot_gas_cost,
    )?;

    Ok(())
}<|MERGE_RESOLUTION|>--- conflicted
+++ resolved
@@ -1,22 +1,19 @@
 use std::panic;
 
-<<<<<<< HEAD
 use domain::runner::{NEW_STORAGE_SLOT_GAS_COST, UPDATED_STORAGE_SLOT_GAS_COST};
 use interfaces::ContractManager;
 use neon::{prelude::*, types::JsBigInt};
-=======
+
 #[cfg(all(
     feature = "contract-threading",
     not(any(feature = "vdf", feature = "vdf-zk-snark"))
 ))]
 compile_error!("feature \"contract-threading\" requires either \"vdf\" or \"vdf-zk-snark\"");
->>>>>>> f6e1044c
 
 mod application;
 mod domain;
 mod interfaces;
 
-<<<<<<< HEAD
 pub const PROTOTYPE: &str = "prototype";
 pub const INNER: &str = "inner";
 
@@ -24,16 +21,13 @@
 
 #[neon::main]
 fn main(mut cx: ModuleContext) -> NeonResult<()> {
-    //cx.export_function("callJsFromRust", call_js_from_rust)?;
-=======
-#[napi]
-pub fn init() {
     #[cfg(feature = "debug-metering")]
     env_logger::Builder::from_env(env_logger::Env::default().default_filter_or("info")).init();
 
     #[cfg(feature = "debug-metering")]
     log::set_max_level(log::LevelFilter::Trace);
->>>>>>> f6e1044c
+
+    //cx.export_function("callJsFromRust", call_js_from_rust)?;
 
     panic::set_hook(Box::new(|e| {
         println!("Panic occurred: {:?}", e);
