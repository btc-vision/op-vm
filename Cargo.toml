[package]
name = "op-vm"
version = "0.4.0"
edition = "2021"
build = "build.rs"

[lib]
crate-type = ["cdylib"]

[dependencies]
<<<<<<< HEAD
wasmer = "5.0.4"
wasmer-compiler-singlepass = "5.0.4"
wasmer-middlewares = "5.0.4"
wasmer-types = "5.0.4"
wasmer-compiler = "5.0.4"
anyhow = "1.0.97"
napi = { version = "3.0.0-alpha.33", default-features = false, features = ["napi9", "tokio_rt", "async", "tokio_io_std"] }
napi-derive = "3.0.0-alpha.29"
tokio = "1.44.2"
chrono = "0.4.40"
=======
wasmer = { version = "6.0.1", default-features = true, features = ["default", "compiler", "singlepass", "wasmer-compiler-singlepass", "wasm-c-api", "core"] }
wasmer-compiler-singlepass = "6.0.1"
wasmer-types = "6.0.1"
wasmer-compiler = "6.0.1"
anyhow = "1.0.98"
napi = { version = "2.16.17", default-features = false, features = ["napi9", "tokio_rt", "async", "tokio_io_std"] }
napi-derive = "2.16.13"
tokio = { version = "1.45.0", features = ["time"] }
chrono = "0.4.41"
>>>>>>> aa6cc818
sha2 = "0.10.8"
ripemd = "0.1.3"
hex = "0.4.3"
bytes = "1.10.1"
bitcoin = "0.32.6"
log = "0.4.27"
secp256k1 = { version = "0.31.0", features = ["std"] }
once_cell = "1.21.3"
thiserror = "2.0.12"
dashmap = { version = "6.1.0", optional = true }
rand_chacha = { version = "0.9.0", optional = true }
rand_core = { version = "0.9.3", optional = true }
ark-std = { version = "0.5.0", optional = true, default-features = false, features = ["parallel", "getrandom", "std"] }
ark-relations = { version = "0.5.1", optional = true }
ark-crypto-primitives = { version = "0.5.0", optional = true, default-features = false, features = ["sponge", "crh", "r1cs", "std", "snark", "ark-r1cs-std", "signature", "hashbrown", "parallel"] }
ark-groth16 = { version = "0.5.0", optional = true, features = ["ark-r1cs-std", "parallel", "rayon", "tracing", "default", "std", "r1cs", "derivative"] }
ark-bls12-381 = { version = "0.5.0", optional = true, features = ["curve"] }
ark-r1cs-std = { version = "0.5.0", optional = true }
futures = { version = "0.3.31", optional = true }
num-bigint = { version = "0.4.6", optional = true }
num-integer = { version = "0.1.46", optional = true }
num-traits = { version = "0.2.19", optional = true }
blake3 = { version = "1.8.2", optional = true }
ark-serialize = { version = "0.5.0", optional = true, default-features = false, features = ["derive", "ark-serialize-derive"] }
ark-ff = { version = "0.5.0", optional = true, default-features = false, features = [] }
env_logger = { version = "0.11.8", optional = true }

[build-dependencies]
napi-build = "2.2.0"

[features]
default = ["reference-types"]
debug-metering = ["env_logger"]
table-metering = []
reference-types = ["table-metering"]
vdf-zk-snark = ["zk-snark"]
vdf = ["num-bigint", "num-integer", "num-traits", "blake3"]
contract-threading = ["dashmap", "futures"]
zk-snark = ["rand_chacha", "rand_core", "ark-std", "ark-relations", "ark-crypto-primitives", "ark-groth16", "ark-bls12-381", "ark-r1cs-std", "ark-serialize", "ark-ff"]

[profile.release]
lto = true
strip = "symbols"

[patch.crates-io]
napi = { git = "https://github.com/btc-vision/napi-rs.git", rev = "8dbdc15375e3b3e5a07a683a015864d58010509f" }<|MERGE_RESOLUTION|>--- conflicted
+++ resolved
@@ -8,28 +8,15 @@
 crate-type = ["cdylib"]
 
 [dependencies]
-<<<<<<< HEAD
-wasmer = "5.0.4"
-wasmer-compiler-singlepass = "5.0.4"
-wasmer-middlewares = "5.0.4"
-wasmer-types = "5.0.4"
-wasmer-compiler = "5.0.4"
-anyhow = "1.0.97"
-napi = { version = "3.0.0-alpha.33", default-features = false, features = ["napi9", "tokio_rt", "async", "tokio_io_std"] }
-napi-derive = "3.0.0-alpha.29"
-tokio = "1.44.2"
-chrono = "0.4.40"
-=======
 wasmer = { version = "6.0.1", default-features = true, features = ["default", "compiler", "singlepass", "wasmer-compiler-singlepass", "wasm-c-api", "core"] }
 wasmer-compiler-singlepass = "6.0.1"
 wasmer-types = "6.0.1"
 wasmer-compiler = "6.0.1"
 anyhow = "1.0.98"
-napi = { version = "2.16.17", default-features = false, features = ["napi9", "tokio_rt", "async", "tokio_io_std"] }
-napi-derive = "2.16.13"
+napi = { version = "3.0.0-alpha.33", default-features = false, features = ["napi9", "tokio_rt", "async", "tokio_io_std"] }
+napi-derive = "3.0.0-alpha.29"
 tokio = { version = "1.45.0", features = ["time"] }
 chrono = "0.4.41"
->>>>>>> aa6cc818
 sha2 = "0.10.8"
 ripemd = "0.1.3"
 hex = "0.4.3"
